/*
<<<<<<< HEAD
 *     Copyright (c) 2018 Green Button Alliance, Inc.
=======
 *     Copyright (c) 2018-2019 Green Button Alliance, Inc.
>>>>>>> d88bd4d0
 *
 *     Portions copyright (c) 2013-2018 EnergyOS.org
 *
 *     Licensed under the Apache License, Version 2.0 (the "License");
 *     you may not use this file except in compliance with the License.
 *     You may obtain a copy of the License at
 *
 *         http://www.apache.org/licenses/LICENSE-2.0
 *
 *     Unless required by applicable law or agreed to in writing, software
 *     distributed under the License is distributed on an "AS IS" BASIS,
 *     WITHOUT WARRANTIES OR CONDITIONS OF ANY KIND, either express or implied.
 *     See the License for the specific language governing permissions and
 *     limitations under the License.
 *
 */

package org.greenbuttonalliance.espi.common.utils;

import com.sun.org.apache.xerces.internal.jaxp.datatype.XMLGregorianCalendarImpl;
import org.greenbuttonalliance.espi.common.domain.IntervalBlock;
import org.greenbuttonalliance.espi.common.models.atom.DateTimeType;
import org.greenbuttonalliance.espi.common.models.atom.EntryType;

import java.util.Map;

@SuppressWarnings("restriction")
public class ExportFilter {
	private Map<String, String> params;
	private int matchedCounter = 0, emittedCounter = 0;

	public ExportFilter(Map<String, String> params) {
		this.params = params;
	}

	public boolean matches(EntryType entry) {

		if (hasParam("max-results")) {
			if (emittedCounter >= Integer
					.valueOf(params.get("max-results"))) {
				return false;
			}
		}
		
		if (hasParam("published-max") && hasParam("published-min")) {
			// check if this is an IntervalBlock
			if(entry.getContent().getIntervalBlocks()!=null && !entry.getContent().getIntervalBlocks().isEmpty()){
				IntervalBlock ib1 = entry.getContent().getIntervalBlocks().get(0);
				IntervalBlock ibn = entry.getContent().getIntervalBlocks().get(entry.getContent().getIntervalBlocks().size()-1);
				
				long lStart = ib1.getInterval().getStart();
				long lEnd = ibn.getInterval().getStart() + ibn.getInterval().getDuration();
				
				long lPubMin = toTime("published-min")/1000;
				long lPubMax = toTime("published-max")/1000;
				
				if((lStart >= lPubMin) && (lEnd <= lPubMax)){
					emittedCounter++;
					return true; // cannot fall-through to the final return statement... must return here to bypass additional pub min,max checks
				} else {
					return false;
				}
			} else {				
				if ( (toTime("published-max") < toTime(entry.getPublished())) && (toTime("published-min") > toTime(entry.getPublished()))) {
					return false;
				}
			}
		}
			
		if (hasParam("published-max")) {
			// check if this is an IntervalBlock
			if(entry.getContent().getIntervalBlocks()!=null && !entry.getContent().getIntervalBlocks().isEmpty()){
				IntervalBlock ibn = entry.getContent().getIntervalBlocks().get(entry.getContent().getIntervalBlocks().size()-1);
				
				long lEnd = ibn.getInterval().getStart() + ibn.getInterval().getDuration();
				
				if(toTime("published-max")/1000 < lEnd){
					return false;
				}
			} else {				
				if (toTime("published-max") < toTime(entry.getPublished())) {
					return false;
				}
			}
		}
		
		if (hasParam("published-min")) {
			// check if this is an IntervalBlock
			if(entry.getContent().getIntervalBlocks()!=null && !entry.getContent().getIntervalBlocks().isEmpty()){
				IntervalBlock ib1 = entry.getContent().getIntervalBlocks().get(0);
				long lStart = ib1.getInterval().getStart();
				
				if(toTime("published-min")/1000 > lStart){
					return false;
				}
			} else {				
				if (toTime("published-min") > toTime(entry.getPublished())) {
					return false;
				}
			}
		}

		if (hasParam("updated-max")) {
			if (toTime("updated-max") < toTime(entry.getUpdated())) {
				return false;
			}
		}

		if (hasParam("updated-min")) {
			if (toTime("updated-min") > toTime(entry.getUpdated())) {
				return false;
			}
		}

		if (hasParam("start-index")) {
			if (++matchedCounter < Integer.valueOf(params.get("start-index"))) {
				return false;

			}
		}

		if (hasParam("depth")) {
				if (emittedCounter > Integer.valueOf(params.get("depth"))) {
					return false;
				}
		}
		emittedCounter++;
		return true;
	}

	private boolean hasParam(String paramName) {
		return params.get(paramName) != null;
	}

	private long toTime(String key) {
		String param = params.get(key);

		//TODO Issue #305 -- revise use of XMLGregorianCalendarImpl to remove maven build error
		return XMLGregorianCalendarImpl.parse(param).toGregorianCalendar()
				.getTimeInMillis();
	}

	private long toTime(DateTimeType published) {
		return published.getValue().toGregorianCalendar().getTimeInMillis();
	}

	@Override
	public boolean equals(Object o) {
		if (this == o)
			return true;
		if (o == null || getClass() != o.getClass())
			return false;

		ExportFilter that = (ExportFilter) o;

		return params.equals(that.params);

	}

	@Override
	public int hashCode() {
		return params.hashCode();
	}
}<|MERGE_RESOLUTION|>--- conflicted
+++ resolved
@@ -1,9 +1,5 @@
 /*
-<<<<<<< HEAD
- *     Copyright (c) 2018 Green Button Alliance, Inc.
-=======
  *     Copyright (c) 2018-2019 Green Button Alliance, Inc.
->>>>>>> d88bd4d0
  *
  *     Portions copyright (c) 2013-2018 EnergyOS.org
  *
@@ -141,7 +137,6 @@
 	private long toTime(String key) {
 		String param = params.get(key);
 
-		//TODO Issue #305 -- revise use of XMLGregorianCalendarImpl to remove maven build error
 		return XMLGregorianCalendarImpl.parse(param).toGregorianCalendar()
 				.getTimeInMillis();
 	}

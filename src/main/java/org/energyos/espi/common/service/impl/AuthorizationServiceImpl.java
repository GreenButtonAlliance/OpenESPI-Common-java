package org.energyos.espi.common.service.impl;

import org.energyos.espi.common.domain.Authorization;
import org.energyos.espi.common.domain.Routes;
import org.energyos.espi.common.domain.Subscription;
import org.energyos.espi.common.domain.UsagePoint;
import org.energyos.espi.common.models.atom.EntryType;
import org.energyos.espi.common.repositories.AuthorizationRepository;
import org.energyos.espi.common.repositories.UsagePointRepository;
import org.energyos.espi.common.service.AuthorizationService;
import org.energyos.espi.common.utils.EntryTypeIterator;
import org.energyos.espi.common.utils.ExportFilter;
import org.springframework.beans.factory.annotation.Autowired;
import org.springframework.stereotype.Service;

import java.io.IOException;
import java.io.InputStream;
import java.io.OutputStream;
import java.util.List;
import java.util.UUID;

@Service
public class AuthorizationServiceImpl implements AuthorizationService {
    @Autowired
    private AuthorizationRepository authorizationRepository;

    @Autowired
    private UsagePointRepository usagePointRepository;

    // services setters

    public void setAuthorizationRepository(AuthorizationRepository authorizationRepository) {
        this.authorizationRepository = authorizationRepository;
    }

    public void setUsagePointRepository(UsagePointRepository usagePointRepository) {
        this.usagePointRepository = usagePointRepository;
    }

	// residue from random stories
    @Override
    public List<Authorization> findAllByRetailCustomerId(Long retailCustomerId) {
        return authorizationRepository.findAllByRetailCustomerId(retailCustomerId);
    }

    @Override
    public Authorization createAuthorization(Subscription subscription, String accessToken) {
        Authorization authorization = new Authorization();
        authorization.setUUID(UUID.randomUUID());
        authorization.setAccessToken(accessToken);
        authorization.setResource(Routes.DATA_CUSTODIAN_SUBSCRIPTION.replace("{SubscriptionID}", subscription.getUUID().toString()));
        authorizationRepository.persist(authorization);

        return authorization;
    }

    @Override
    public Authorization findByState(String state) {
        return authorizationRepository.findByState(state);
    }

	@Override
	public List<Authorization> findAll() {
		// TODO Auto-generated method stub
		return null;
	}

	@Override
	public String entryFor(Authorization authorization) {
		// TODO Auto-generated method stub
		return null;
	}
    @Override
    public Authorization findByURI(String uri) {
        UsagePoint usagePoint = usagePointRepository.findByURI(uri);
        return usagePoint.getSubscription().getAuthorization();
    }

	@Override
	public String feedFor(List<Authorization> authorizations) {
		// TODO Auto-generated method stub
		return null;
	}

	// persistence management services
    @Override
    public void persist(Authorization authorization) {
    	authorizationRepository.persist(authorization);
    }

    @Override
    public void merge(Authorization authorization) {
    	authorizationRepository.merge(authorization);
    }

	// accessor services

	@Override
	public Authorization findById(Long authorizationId) {
		// TODO Auto-generated method stub
		return null;
	}
	@Override
	public EntryType find(Long retailCustomerId, Long authorizationId) {
		// TODO Auto-generated method stub
		return null;
	}

	@Override
	public EntryTypeIterator find(Long retailCustomerId) {
		// TODO Auto-generated method stub
		return null;
	}

	@Override
	public void add(Authorization authorization) {
		// TODO Auto-generated method stub
		
	}

	@Override
	public void delete(Authorization authorization) {
		// TODO Auto-generated method stub
		
	}

	// import-exportResource services
	@Override
	public Authorization importResource(InputStream stream) {
		// TODO Auto-generated method stub
		return null;
	}


<<<<<<< HEAD
    @Override
    public Authorization createAuthorization(Subscription subscription, String accessToken) {
        Authorization authorization = new Authorization();
        authorization.setUUID(UUID.randomUUID());
        authorization.setAccessToken(accessToken);
        authorization.setResourceURI(Routes.DATA_CUSTODIAN_SUBSCRIPTION.replace("{SubscriptionID}", subscription.getUUID().toString()));
        repository.persist(authorization);
=======
>>>>>>> 58380c52

}<|MERGE_RESOLUTION|>--- conflicted
+++ resolved
@@ -130,17 +130,4 @@
 		// TODO Auto-generated method stub
 		return null;
 	}
-
-
-<<<<<<< HEAD
-    @Override
-    public Authorization createAuthorization(Subscription subscription, String accessToken) {
-        Authorization authorization = new Authorization();
-        authorization.setUUID(UUID.randomUUID());
-        authorization.setAccessToken(accessToken);
-        authorization.setResourceURI(Routes.DATA_CUSTODIAN_SUBSCRIPTION.replace("{SubscriptionID}", subscription.getUUID().toString()));
-        repository.persist(authorization);
-=======
->>>>>>> 58380c52
-
 }
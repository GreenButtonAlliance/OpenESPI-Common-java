<!--
<<<<<<< HEAD
  ~     Copyright (c) 2018 Green Button Alliance, Inc.
=======
  ~     Copyright (c) 2018-2019 Green Button Alliance, Inc.
>>>>>>> d88bd4d0
  ~
  ~     Portions copyright (c) 2013-2018 EnergyOS.org
  ~
  ~     Licensed under the Apache License, Version 2.0 (the "License");
  ~     you may not use this file except in compliance with the License.
  ~     You may obtain a copy of the License at
  ~
  ~         http://www.apache.org/licenses/LICENSE-2.0
  ~
  ~     Unless required by applicable law or agreed to in writing, software
  ~     distributed under the License is distributed on an "AS IS" BASIS,
  ~     WITHOUT WARRANTIES OR CONDITIONS OF ANY KIND, either express or implied.
  ~     See the License for the specific language governing permissions and
  ~     limitations under the License.
  ~
  -->

<project xmlns="http://maven.apache.org/POM/4.0.0"
         xmlns:xsi="http://www.w3.org/2001/XMLSchema-instance"
         xsi:schemaLocation="http://maven.apache.org/POM/4.0.0
         http://maven.apache.org/maven-v4_0_0.xsd">
    <modelVersion>4.0.0</modelVersion>

    <groupId>org.greenbuttonalliance</groupId>
    <artifactId>Common</artifactId>
    <version>1.3-SNAPSHOT</version>
    <packaging>jar</packaging>

    <name>Common</name>

    <organization>
    	<name>Green Button Alliance, Inc.</name>
    	<url>http://www.greenbuttonalliance.org</url>
    </organization>
    
    <licenses>
    	<license>
    		<name>The Apache Software License, Version 2.0</name>
    		<url>http://www.apache.org/licenses/LICENSE-2.o.txt</url>
    	</license>
    </licenses>
    
    <scm>
       <connection>scm:git:https://github.com/greenbuttonalliance/OpenESPI-Common-java.git/</connection>
       <developerConnection>scm:git:git@github.com:greenbuttonalliance/OpenESPI-Common-java.git</developerConnection>
       <url>https://github.com/greenbuttonalliance/OpenESPI-Common-java.git</url>
       <tag>HEAD</tag>
    </scm>

    <!-- Open Source Repository Distribution Management Settings -->
    <distributionManagement>
        <snapshotRepository>
            <id>ossrh</id>
            <url>https://oss.sonatype.org/content/repositories/snapshots</url>
        </snapshotRepository>
        <repository>
            <id>ossrh</id>
            <url>https://oss.sonatype.org/service/local/staging/deploy/maven2/</url>
        </repository>
    </distributionManagement>

    <developers>
    	<developer>
    		<id>jteeter</id>
    		<name>John Teeter</name>
    		<email>john.teeter@energyos.org</email>
    	</developer>
    	<developer>
    		<id>dcoffin</id>
    		<name>Donald F. Coffin</name>
    		<email>donald.coffin@reminetworks.com</email>
    	</developer>
    	<developer>
    		<id>mburns</id>
    		<name>Dr. Martin J. Burns</name>
    		<email>marty@hypertek.us</email>
    	</developer>
    	<developer>
    		<id>apliszka</id>
    		<name>Andy Pliszka</name>
    		<email>apliska@pivotal.io</email>
    	</developer>
    	<developer>
    		<id>rclutton</id>
    		<name>Robbie Clutton</name>
    		<email>rclutton@pivotal.io</email>
    	</developer>
    	<developer>
    		<id>wramsey</id>
    		<name>William Ramsey</name>
    		<email>wramsey@pivotal.io</email>
    	</developer>
    </developers>

    <profiles>
        <profile>
            <!-- Development profile to generate Hibernate In-memory support -->
            <id>dev</id>
            <activation>
                <activeByDefault>true</activeByDefault>
            </activation>
            <properties>
                <profile>dev</profile>
                <database>hsql</database>
            </properties>
        </profile>
        <profile>
           <!--  Development profile to generate MySQL support -->
            <id>devmysql</id>
            <activation>
                <activeByDefault>true</activeByDefault>
            </activation>
            <properties>
                <!--<profile>devmysql</profile>-->
                <database>mysql</database>
            </properties>
        </profile>
        <profile>
			<!-- Green Button Alliance AWS Green Button Sandbox profile -->
        	<id>awsgbasandbox</id>
        	<properties>
        		<!--<profile>awsgbasandbox</profile>-->
        		<database>mysql</database>
        	</properties>
        </profile>
        <profile>
            <!-- Open Source Repository jar build profile -->
            <id>relmysql</id>
            <properties>
                <database>mysql</database>
            </properties>
            <build>
                <plugins>
                    <plugin>
                        <!-- source plugin required by Open Source Repository -->
                        <groupId>org.apache.maven.plugins</groupId>
                        <artifactId>maven-source-plugin</artifactId>
                        <version>2.2.1</version>
                        <executions>
                            <execution>
                                <id>attach-sources</id>
                                <goals>
                                    <goal>jar-no-fork</goal>
                                </goals>
                            </execution>
                        </executions>
                    </plugin>
                    <plugin>
                        <!-- javaDoc plugin required by Open Source Repository -->
                        <groupId>org.apache.maven.plugins</groupId>
                        <artifactId>maven-javadoc-plugin</artifactId>
                        <version>2.9.1</version>
                        <executions>
                            <execution>
                                <id>attach-javadocs</id>
                                <goals>
                                    <goal>jar</goal>
                                </goals>
                            </execution>
                        </executions>
                    </plugin>
                    <plugin>
                        <!-- GPG plugin required by Open Source Repository -->
                        <groupId>org.apache.maven.plugins</groupId>
                        <artifactId>maven-gpg-plugin</artifactId>
                        <version>1.5</version>
                        <executions>
                            <execution>
                                <id>sign-artifacts</id>
                                <phase>verify</phase>
                                <goals>
                                    <goal>sign</goal>
                                </goals>
                            </execution>
                        </executions>
                    </plugin>
                    <plugin>
                        <!-- Open Source Repository Staging plugin -->
                        <groupId>org.sonatype.plugins</groupId>
                        <artifactId>nexus-staging-maven-plugin</artifactId>
                        <version>1.6.7</version>
                        <extensions>true</extensions>
                        <configuration>
                            <serverId>ossrh</serverId>
                            <nexusUrl>https://oss.sonatype.org/</nexusUrl>
                            <autoReleaseAfterClose>false</autoReleaseAfterClose>
                        </configuration>
                    </plugin>
                </plugins>
            </build>
        </profile>
    </profiles>

    <properties>
        <!-- Java -->
        <java.version>1.7</java.version>

        <!-- Jaxb -->
        <jaxb.version>2.3.0</jaxb.version>

        <!-- Spring -->
        <spring.version>4.0.6.RELEASE</spring.version>
        <spring.security.version>3.2.3.RELEASE</spring.security.version>
        <spring-security-oauth.version>2.0.2.RELEASE</spring-security-oauth.version>

        <!-- Hibernate / JPA -->
        <hibernate.version>4.2.1.Final</hibernate.version>

        <!-- Bean validation -->
        <hibernate-validator.version>4.3.1.Final</hibernate-validator.version>

        <!-- Database access -->
        <tomcat-jdbc.version>7.0.42</tomcat-jdbc.version>
        <ehcache.version>2.6.6</ehcache.version>
        <hsqldb.version>2.3.0</hsqldb.version>
        <mysql.version>5.1.18</mysql.version>

        <project.build.sourceEncoding>UTF-8</project.build.sourceEncoding>
        <project.reporting.outputEncoding>UTF-8</project.reporting.outputEncoding>
    </properties>

    <repositories>
        <repository>
            <id>spring-maven-release</id>
            <name>Spring Maven Release Repository</name>
            <url>http://maven.springframework.org/release</url>
        </repository>

        <repository>
            <id>spring-maven-milestone</id>
            <name>Spring Maven Milestone Repository</name>
            <url>http://maven.springframework.org/milestone</url>
        </repository>

        <repository>
            <id>spring-maven-snapshot</id>
            <url>http://maven.springframework.org/snapshot</url>
            <name>Spring Maven Snapshot Repository</name>
            <snapshots>
                <enabled>true</enabled>
            </snapshots>
        </repository>
    </repositories>

    <dependencies>
        <dependency>
            <groupId>org.springframework</groupId>
            <artifactId>spring-oxm</artifactId>
            <version>${spring.version}</version>
        </dependency>
        <dependency>
            <groupId>org.springframework</groupId>
            <artifactId>spring-orm</artifactId>
            <version>${spring.version}</version>
        </dependency>
        <dependency>
            <groupId>org.springframework.security.oauth</groupId>
            <artifactId>spring-security-oauth2</artifactId>
            <version>${spring-security-oauth.version}</version>
        </dependency>
        <dependency>
            <groupId>org.springframework.security</groupId>
            <artifactId>spring-security-taglibs</artifactId>
            <version>${spring.security.version}</version>
        </dependency>
        <dependency>
            <groupId>org.springframework</groupId>
            <artifactId>spring-core</artifactId>
            <version>${spring.version}</version>
        </dependency>
        <dependency>
            <groupId>org.springframework</groupId>
            <artifactId>spring-beans</artifactId>
            <version>${spring.version}</version>
        </dependency>
        <dependency>
            <groupId>org.springframework</groupId>
            <artifactId>spring-webmvc</artifactId>
            <version>${spring.version}</version>
        </dependency>
        <dependency>
            <groupId>org.springframework</groupId>
            <artifactId>spring-web</artifactId>
            <version>${spring.version}</version>
        </dependency>
        <dependency>
            <groupId>org.springframework</groupId>
            <artifactId>spring-jdbc</artifactId>
            <version>${spring.version}</version>
        </dependency>
        <dependency>
            <groupId>org.springframework</groupId>
            <artifactId>spring-context</artifactId>
            <version>${spring.version}</version>
        </dependency>
        <dependency>
            <groupId>org.springframework</groupId>
            <artifactId>spring-aop</artifactId>
            <version>${spring.version}</version>
        </dependency>
        <dependency>
            <groupId>org.springframework</groupId>
            <artifactId>spring-expression</artifactId>
            <version>${spring.version}</version>
        </dependency>
        <dependency>
            <groupId>org.springframework</groupId>
            <artifactId>spring-tx</artifactId>
            <version>${spring.version}</version>
        </dependency>
        <dependency>
            <groupId>org.springframework</groupId>
            <artifactId>spring-test</artifactId>
            <version>${spring.version}</version>
            <!--<scope>test</scope>-->
        </dependency>
        <dependency>
            <groupId>org.apache.tomcat</groupId>
            <artifactId>tomcat-jdbc</artifactId>
            <version>${tomcat-jdbc.version}</version>
            <!--<scope>runtime</scope>-->
        </dependency>
        <dependency>
            <groupId>junit</groupId>
            <artifactId>junit</artifactId>
            <version>4.11</version>
<!--             <scope>test</scope> -->
        </dependency>
        <dependency>
            <groupId>org.mockito</groupId>
            <artifactId>mockito-all</artifactId>
            <version>1.9.5</version>
        </dependency>
        <dependency>
            <groupId>org.hamcrest</groupId>
            <artifactId>hamcrest-all</artifactId>
            <version>1.3</version>
        </dependency>
        <dependency>
            <groupId>org.seleniumhq.selenium</groupId>
            <artifactId>selenium-java</artifactId>
            <version>2.34.0</version>
        </dependency>
        <dependency>
            <groupId>javax.servlet</groupId>
            <artifactId>javax.servlet-api</artifactId>
            <version>3.0.1</version>
            <scope>provided</scope>
        </dependency>
        <dependency>
            <groupId>xmlunit</groupId>
            <artifactId>xmlunit</artifactId>
            <version>1.4</version>
        </dependency>
        <dependency>
            <groupId>org.hibernate</groupId>
            <artifactId>hibernate-entitymanager</artifactId>
            <version>${hibernate.version}</version>
        </dependency>
        <dependency>
            <groupId>org.hibernate</groupId>
            <artifactId>hibernate-validator</artifactId>
            <version>${hibernate-validator.version}</version>
        </dependency>
        <dependency>
            <groupId>org.hibernate</groupId>
            <artifactId>hibernate-ehcache</artifactId>
            <version>${hibernate.version}</version>
        </dependency>
        <dependency>
            <groupId>commons-io</groupId>
            <artifactId>commons-io</artifactId>
            <version>2.4</version>
        </dependency>
        <dependency>
            <groupId>commons-lang</groupId>
            <artifactId>commons-lang</artifactId>
            <version>2.6</version>
        </dependency>
        <dependency>
            <groupId>commons-codec</groupId>
            <artifactId>commons-codec</artifactId>
            <version>1.9</version>
        </dependency>
        <dependency>
            <groupId>joda-time</groupId>
            <artifactId>joda-time</artifactId>
            <version>2.3</version>
        </dependency>
        <dependency>
            <groupId>rome</groupId>
            <artifactId>rome</artifactId>
            <version>1.0</version>
        </dependency>
        <dependency>
            <!-- Databases - Uses HSQL by default -->
            <groupId>org.hsqldb</groupId>
            <artifactId>hsqldb</artifactId>
            <version>${hsqldb.version}</version>
            <scope>runtime</scope>
        </dependency>
        <dependency>
            <groupId>org.slf4j</groupId>
            <artifactId>slf4j-log4j12</artifactId>
            <version>1.7.5</version>
        </dependency>
        <dependency>
            <groupId>javax.xml.bind</groupId>
            <artifactId>jaxb-api</artifactId>
            <version>${jaxb.version}</version>
        </dependency>
        <dependency>
            <groupId>com.sun.xml.bind</groupId>
            <artifactId>jaxb-core</artifactId>
            <version>${jaxb.version}</version>
        </dependency>
        <dependency>
            <groupId>com.sun.xml.bind</groupId>
            <artifactId>jaxb-impl</artifactId>
            <version>${jaxb.version}</version>
        </dependency>
    </dependencies>

    <build>
        <resources>
            <resource>
                <directory>src/main/resources</directory>
                <filtering>true</filtering>
                <includes>
                    <include>**/*.xml</include>
                </includes>
            </resource>
        </resources>
        <testResources>
            <testResource>
                <directory>src/test/resources</directory>
                <filtering>true</filtering>
                <includes>
                    <include>**/*.xml</include>
                    <include>**/*.properties</include>
                    <include>**/*.sql</include>
                </includes>
            </testResource>
        </testResources>
        <plugins>
            <plugin>
                <artifactId>maven-compiler-plugin</artifactId>
                <version>2.5.1</version>
                <configuration>
                    <source>${java.version}</source>
                    <target>${java.version}</target>
                </configuration>
            </plugin>
            <plugin>
                <groupId>org.apache.maven.plugins</groupId>
                <artifactId>maven-surefire-plugin</artifactId>
                <version>2.22.0</version>
                <configuration>
                    <argLine>
                        --illegal-access=permit
                    </argLine>
                    <includes>
                        <include>**/*Tests.java</include>
                    </includes>
                </configuration>
            </plugin>
        </plugins>
    </build>
</project><|MERGE_RESOLUTION|>--- conflicted
+++ resolved
@@ -1,9 +1,5 @@
 <!--
-<<<<<<< HEAD
-  ~     Copyright (c) 2018 Green Button Alliance, Inc.
-=======
   ~     Copyright (c) 2018-2019 Green Button Alliance, Inc.
->>>>>>> d88bd4d0
   ~
   ~     Portions copyright (c) 2013-2018 EnergyOS.org
   ~
@@ -24,16 +20,14 @@
 <project xmlns="http://maven.apache.org/POM/4.0.0"
          xmlns:xsi="http://www.w3.org/2001/XMLSchema-instance"
          xsi:schemaLocation="http://maven.apache.org/POM/4.0.0
-         http://maven.apache.org/maven-v4_0_0.xsd">
+  http://maven.apache.org/maven-v4_0_0.xsd">
     <modelVersion>4.0.0</modelVersion>
 
     <groupId>org.greenbuttonalliance</groupId>
     <artifactId>Common</artifactId>
     <version>1.3-SNAPSHOT</version>
     <packaging>jar</packaging>
-
     <name>Common</name>
-
     <organization>
     	<name>Green Button Alliance, Inc.</name>
     	<url>http://www.greenbuttonalliance.org</url>
@@ -52,45 +46,38 @@
        <url>https://github.com/greenbuttonalliance/OpenESPI-Common-java.git</url>
        <tag>HEAD</tag>
     </scm>
-
-    <!-- Open Source Repository Distribution Management Settings -->
-    <distributionManagement>
-        <snapshotRepository>
-            <id>ossrh</id>
-            <url>https://oss.sonatype.org/content/repositories/snapshots</url>
-        </snapshotRepository>
-        <repository>
-            <id>ossrh</id>
-            <url>https://oss.sonatype.org/service/local/staging/deploy/maven2/</url>
-        </repository>
-    </distributionManagement>
-
+    
     <developers>
     	<developer>
     		<id>jteeter</id>
     		<name>John Teeter</name>
     		<email>john.teeter@energyos.org</email>
     	</developer>
+    	
     	<developer>
     		<id>dcoffin</id>
     		<name>Donald F. Coffin</name>
     		<email>donald.coffin@reminetworks.com</email>
     	</developer>
+    	
     	<developer>
     		<id>mburns</id>
     		<name>Dr. Martin J. Burns</name>
     		<email>marty@hypertek.us</email>
     	</developer>
+    	
     	<developer>
     		<id>apliszka</id>
     		<name>Andy Pliszka</name>
     		<email>apliska@pivotal.io</email>
     	</developer>
+    	
     	<developer>
     		<id>rclutton</id>
     		<name>Robbie Clutton</name>
     		<email>rclutton@pivotal.io</email>
     	</developer>
+    	
     	<developer>
     		<id>wramsey</id>
     		<name>William Ramsey</name>
@@ -100,7 +87,6 @@
 
     <profiles>
         <profile>
-            <!-- Development profile to generate Hibernate In-memory support -->
             <id>dev</id>
             <activation>
                 <activeByDefault>true</activeByDefault>
@@ -110,100 +96,29 @@
                 <database>hsql</database>
             </properties>
         </profile>
+        
         <profile>
-           <!--  Development profile to generate MySQL support -->
             <id>devmysql</id>
             <activation>
                 <activeByDefault>true</activeByDefault>
             </activation>
             <properties>
-                <!--<profile>devmysql</profile>-->
+                <profile>devmysql</profile>
                 <database>mysql</database>
             </properties>
         </profile>
+
         <profile>
-			<!-- Green Button Alliance AWS Green Button Sandbox profile -->
+			<!-- Green Button Alliance AWS Green Button Sandbox -->
         	<id>awsgbasandbox</id>
         	<properties>
-        		<!--<profile>awsgbasandbox</profile>-->
+        		<profile>awsgbasandbox</profile>
         		<database>mysql</database>
         	</properties>
         </profile>
-        <profile>
-            <!-- Open Source Repository jar build profile -->
-            <id>relmysql</id>
-            <properties>
-                <database>mysql</database>
-            </properties>
-            <build>
-                <plugins>
-                    <plugin>
-                        <!-- source plugin required by Open Source Repository -->
-                        <groupId>org.apache.maven.plugins</groupId>
-                        <artifactId>maven-source-plugin</artifactId>
-                        <version>2.2.1</version>
-                        <executions>
-                            <execution>
-                                <id>attach-sources</id>
-                                <goals>
-                                    <goal>jar-no-fork</goal>
-                                </goals>
-                            </execution>
-                        </executions>
-                    </plugin>
-                    <plugin>
-                        <!-- javaDoc plugin required by Open Source Repository -->
-                        <groupId>org.apache.maven.plugins</groupId>
-                        <artifactId>maven-javadoc-plugin</artifactId>
-                        <version>2.9.1</version>
-                        <executions>
-                            <execution>
-                                <id>attach-javadocs</id>
-                                <goals>
-                                    <goal>jar</goal>
-                                </goals>
-                            </execution>
-                        </executions>
-                    </plugin>
-                    <plugin>
-                        <!-- GPG plugin required by Open Source Repository -->
-                        <groupId>org.apache.maven.plugins</groupId>
-                        <artifactId>maven-gpg-plugin</artifactId>
-                        <version>1.5</version>
-                        <executions>
-                            <execution>
-                                <id>sign-artifacts</id>
-                                <phase>verify</phase>
-                                <goals>
-                                    <goal>sign</goal>
-                                </goals>
-                            </execution>
-                        </executions>
-                    </plugin>
-                    <plugin>
-                        <!-- Open Source Repository Staging plugin -->
-                        <groupId>org.sonatype.plugins</groupId>
-                        <artifactId>nexus-staging-maven-plugin</artifactId>
-                        <version>1.6.7</version>
-                        <extensions>true</extensions>
-                        <configuration>
-                            <serverId>ossrh</serverId>
-                            <nexusUrl>https://oss.sonatype.org/</nexusUrl>
-                            <autoReleaseAfterClose>false</autoReleaseAfterClose>
-                        </configuration>
-                    </plugin>
-                </plugins>
-            </build>
-        </profile>
     </profiles>
 
     <properties>
-        <!-- Java -->
-        <java.version>1.7</java.version>
-
-        <!-- Jaxb -->
-        <jaxb.version>2.3.0</jaxb.version>
-
         <!-- Spring -->
         <spring.version>4.0.6.RELEASE</spring.version>
         <spring.security.version>3.2.3.RELEASE</spring.security.version>
@@ -249,21 +164,25 @@
     </repositories>
 
     <dependencies>
+
         <dependency>
             <groupId>org.springframework</groupId>
             <artifactId>spring-oxm</artifactId>
             <version>${spring.version}</version>
         </dependency>
+
         <dependency>
             <groupId>org.springframework</groupId>
             <artifactId>spring-orm</artifactId>
             <version>${spring.version}</version>
         </dependency>
+
         <dependency>
             <groupId>org.springframework.security.oauth</groupId>
             <artifactId>spring-security-oauth2</artifactId>
             <version>${spring-security-oauth.version}</version>
         </dependency>
+
         <dependency>
             <groupId>org.springframework.security</groupId>
             <artifactId>spring-security-taglibs</artifactId>
@@ -279,155 +198,167 @@
             <artifactId>spring-beans</artifactId>
             <version>${spring.version}</version>
         </dependency>
+
         <dependency>
             <groupId>org.springframework</groupId>
             <artifactId>spring-webmvc</artifactId>
             <version>${spring.version}</version>
         </dependency>
+
         <dependency>
             <groupId>org.springframework</groupId>
             <artifactId>spring-web</artifactId>
             <version>${spring.version}</version>
         </dependency>
+
         <dependency>
             <groupId>org.springframework</groupId>
             <artifactId>spring-jdbc</artifactId>
             <version>${spring.version}</version>
         </dependency>
+
         <dependency>
             <groupId>org.springframework</groupId>
             <artifactId>spring-context</artifactId>
             <version>${spring.version}</version>
         </dependency>
+
         <dependency>
             <groupId>org.springframework</groupId>
             <artifactId>spring-aop</artifactId>
             <version>${spring.version}</version>
         </dependency>
+
         <dependency>
             <groupId>org.springframework</groupId>
             <artifactId>spring-expression</artifactId>
             <version>${spring.version}</version>
         </dependency>
+
         <dependency>
             <groupId>org.springframework</groupId>
             <artifactId>spring-tx</artifactId>
             <version>${spring.version}</version>
         </dependency>
+
         <dependency>
             <groupId>org.springframework</groupId>
             <artifactId>spring-test</artifactId>
             <version>${spring.version}</version>
             <!--<scope>test</scope>-->
         </dependency>
+
         <dependency>
             <groupId>org.apache.tomcat</groupId>
             <artifactId>tomcat-jdbc</artifactId>
             <version>${tomcat-jdbc.version}</version>
             <!--<scope>runtime</scope>-->
         </dependency>
+
+
         <dependency>
             <groupId>junit</groupId>
             <artifactId>junit</artifactId>
             <version>4.11</version>
 <!--             <scope>test</scope> -->
         </dependency>
+
         <dependency>
             <groupId>org.mockito</groupId>
             <artifactId>mockito-all</artifactId>
             <version>1.9.5</version>
         </dependency>
+
         <dependency>
             <groupId>org.hamcrest</groupId>
             <artifactId>hamcrest-all</artifactId>
             <version>1.3</version>
         </dependency>
+
         <dependency>
             <groupId>org.seleniumhq.selenium</groupId>
             <artifactId>selenium-java</artifactId>
             <version>2.34.0</version>
         </dependency>
+
         <dependency>
             <groupId>javax.servlet</groupId>
             <artifactId>javax.servlet-api</artifactId>
             <version>3.0.1</version>
             <scope>provided</scope>
         </dependency>
+
         <dependency>
             <groupId>xmlunit</groupId>
             <artifactId>xmlunit</artifactId>
             <version>1.4</version>
         </dependency>
+
         <dependency>
             <groupId>org.hibernate</groupId>
             <artifactId>hibernate-entitymanager</artifactId>
             <version>${hibernate.version}</version>
         </dependency>
+
         <dependency>
             <groupId>org.hibernate</groupId>
             <artifactId>hibernate-validator</artifactId>
             <version>${hibernate-validator.version}</version>
         </dependency>
+
         <dependency>
             <groupId>org.hibernate</groupId>
             <artifactId>hibernate-ehcache</artifactId>
             <version>${hibernate.version}</version>
         </dependency>
+
         <dependency>
             <groupId>commons-io</groupId>
             <artifactId>commons-io</artifactId>
             <version>2.4</version>
         </dependency>
+
         <dependency>
             <groupId>commons-lang</groupId>
             <artifactId>commons-lang</artifactId>
             <version>2.6</version>
         </dependency>
+
         <dependency>
             <groupId>commons-codec</groupId>
             <artifactId>commons-codec</artifactId>
             <version>1.9</version>
         </dependency>
+        
         <dependency>
             <groupId>joda-time</groupId>
             <artifactId>joda-time</artifactId>
             <version>2.3</version>
         </dependency>
+
         <dependency>
             <groupId>rome</groupId>
             <artifactId>rome</artifactId>
             <version>1.0</version>
         </dependency>
-        <dependency>
-            <!-- Databases - Uses HSQL by default -->
+
+        <!-- Databases - Uses HSQL by default -->
+        <dependency>
             <groupId>org.hsqldb</groupId>
             <artifactId>hsqldb</artifactId>
             <version>${hsqldb.version}</version>
             <scope>runtime</scope>
         </dependency>
+
         <dependency>
             <groupId>org.slf4j</groupId>
             <artifactId>slf4j-log4j12</artifactId>
             <version>1.7.5</version>
         </dependency>
-        <dependency>
-            <groupId>javax.xml.bind</groupId>
-            <artifactId>jaxb-api</artifactId>
-            <version>${jaxb.version}</version>
-        </dependency>
-        <dependency>
-            <groupId>com.sun.xml.bind</groupId>
-            <artifactId>jaxb-core</artifactId>
-            <version>${jaxb.version}</version>
-        </dependency>
-        <dependency>
-            <groupId>com.sun.xml.bind</groupId>
-            <artifactId>jaxb-impl</artifactId>
-            <version>${jaxb.version}</version>
-        </dependency>
     </dependencies>
 
     <build>
+
         <resources>
             <resource>
                 <directory>src/main/resources</directory>
@@ -437,6 +368,7 @@
                 </includes>
             </resource>
         </resources>
+
         <testResources>
             <testResource>
                 <directory>src/test/resources</directory>
@@ -448,23 +380,21 @@
                 </includes>
             </testResource>
         </testResources>
+
         <plugins>
             <plugin>
                 <artifactId>maven-compiler-plugin</artifactId>
                 <version>2.5.1</version>
                 <configuration>
-                    <source>${java.version}</source>
-                    <target>${java.version}</target>
+                    <source>1.7</source>
+                    <target>1.7</target>
                 </configuration>
             </plugin>
+
             <plugin>
-                <groupId>org.apache.maven.plugins</groupId>
                 <artifactId>maven-surefire-plugin</artifactId>
-                <version>2.22.0</version>
+                <version>2.12.4</version>
                 <configuration>
-                    <argLine>
-                        --illegal-access=permit
-                    </argLine>
                     <includes>
                         <include>**/*Tests.java</include>
                     </includes>
@@ -472,4 +402,5 @@
             </plugin>
         </plugins>
     </build>
+
 </project>